from datetime import datetime, timedelta
import logging
import random
import time
from zoneinfo import ZoneInfo

import yaml
from PyQt6.QtWidgets import (
    QComboBox,
    QDoubleSpinBox,
    QLabel,
    QPushButton,
    QSpinBox,
    QVBoxLayout,
    QWidget,
    QCheckBox,
    QGroupBox,
    QHBoxLayout,
    QLineEdit,
)
from PyQt6.QtCore import QTimer

from gui.success_screen import SuccessScreen
from gui.util import load_scenarios
from src.marloes.algorithms.dreamer import Dreamer
from src.marloes.algorithms.base import BaseAlgorithm
from src.marloes.algorithms.priorities import Priorities
from src.marloes.algorithms.simplesetpoint import SimpleSetpoint

from src.marloes.algorithms.dyna import Dyna
from src.marloes.validation.validate_config import validate_config

from .errors import ErrorScreen
from .img import LogoWindow
import os

logging.basicConfig(
    level=logging.INFO, format="%(asctime)s [%(levelname)s] %(name)s: %(message)s"
)


class ExperimentSetupApp(QWidget):
    def __init__(self):
        super().__init__()

        # Set up the window
        self.setWindowTitle("Experiment Setup")
        self.setGeometry(100, 100, 300, 200)

        # Layout
        layout = QVBoxLayout()

        # Add the Repowered logo
        self.logo = LogoWindow()
        layout.addWidget(self.logo)

        # UID input
        layout.addWidget(QLabel("UID (optional):"))
        self.uid_input = QLineEdit()
        self.uid_input.setPlaceholderText("Leave empty to skip")
        layout.addWidget(self.uid_input)

        # DEFAULT CONFIG CHECKBOX
        layout.addWidget(QLabel("Select configuration:"))
        self.config_dropdown = QComboBox()

        config_files = [
            f.replace(".yaml", "")
            for f in os.listdir("configs/")
            if f.endswith(".yaml")
        ]
<<<<<<< HEAD
        # config_files.sort(key=lambda x: "dreamer" not in x.lower())
=======
        #config_files.sort(key=lambda x: "dreamer" not in x.lower())
>>>>>>> 32b014f0

        self.config_dropdown.addItems(config_files)

        layout.addWidget(self.config_dropdown)

        # SCENARIO DROPDOWN
        self.scenario_label = QLabel("Select Scenario:")
        self.scenario_dropdown = load_scenarios()
        layout.addWidget(self.scenario_label)
        layout.addWidget(self.scenario_dropdown)

        # ALGORITHM SELECTION
        self.algorithm_label = QLabel("Select Algorithm:")
        self.algorithm_dropdown = QComboBox(self)
        self.algorithm_dropdown.addItems(
            ["Dreamer", "Priorities", "SimpleSetpoint", "Dyna"]
        )
        layout.addWidget(self.algorithm_label)
        layout.addWidget(self.algorithm_dropdown)

        # EXTRACTOR TYPE DROPDOWN
        self.extractor_type_label = QLabel("Extractor Type:")
        self.extractor_type_dropdown = QComboBox()
        self.extractor_type_dropdown.addItems(["default", "extensive"])
        layout.addWidget(self.extractor_type_label)
        layout.addWidget(self.extractor_type_dropdown)

        # SUBREWARDS SELECTION WITH SCALING FACTORS
        self.subreward_group = QGroupBox("Select Subrewards:")
        self.subreward_layout = QVBoxLayout()

        self.subreward_checkboxes = {}
        self.subreward_scalings = {}

        for name in ["CO2", "SS", "NC", "NB", "NE"]:  # TODO: dynamically load this
            row = QHBoxLayout()

            checkbox = QCheckBox(name)
            checkbox.setChecked(name == "CO2")  # Default only CO2 selected
            self.subreward_checkboxes[name] = checkbox

            label = QLabel("Scaling:")
            scaling_box = QDoubleSpinBox()
            scaling_box.setRange(0.0, 1.0)
            scaling_box.setValue(1.0)
            scaling_box.setDecimals(2)
            scaling_box.setSingleStep(0.01)
            self.subreward_scalings[name] = scaling_box

            row.addWidget(checkbox)
            row.addWidget(label)
            row.addWidget(scaling_box)

            self.subreward_layout.addLayout(row)

        self.subreward_group.setLayout(self.subreward_layout)
        layout.addWidget(self.subreward_group)

        # EPOCHS
        self.training_steps_label = QLabel("Training Steps:")  # Must be an integer
        self.training_steps = QSpinBox()
        self.training_steps.setRange(1000, 1000000)
        self.training_steps.setValue(100000)
        layout.addWidget(self.training_steps_label)
        layout.addWidget(self.training_steps)

        # Chunk size
        self.chunk_size_label = QLabel("Chunk Size:")  # Must be an integer
        self.chunk_size = QSpinBox()
        self.chunk_size.setRange(0, 1000000)
        self.chunk_size.setValue(10000)
        layout.addWidget(self.chunk_size_label)
        layout.addWidget(self.chunk_size)

        # START BUTTON
        self.start_button = QPushButton("Start Experiment")
        self.start_button.clicked.connect(self.start_experiment)
        layout.addWidget(self.start_button)

        # Set layout
        self.setLayout(layout)

    def start_experiment(self):
        self.collect_config()

        algorithm: BaseAlgorithm = BaseAlgorithm.get_algorithm(
            self.config["algorithm"], self.config
        )
        start_time = time.time()
        try:
            algorithm.train()
        except Exception as e:
            self.close()
            raise e
        end_time = time.time()
        logging.info(f"Training took {end_time - start_time:.2f} seconds")

        # Show success message after training has finished
        self.success_screen = SuccessScreen()
        self.success_screen.show()
        self.close()

    def collect_config(self):
        config = {}
        # Load default config from YAML file
        chosen_config = self.config_dropdown.currentText()
        try:
            with open(f"configs/{chosen_config}.yaml", "r") as f:
                config = yaml.safe_load(f)
        except Exception as e:
            config = {}
            print(f"Error loading default config: {e}")

        # If UID is provided, add it to the config
        uid_text = self.uid_input.text().strip()
        uid = None
        if uid_text:
            try:
                uid = int(uid_text)
            except ValueError:
                logging.error("Invalid UID provided. Running new experiment.")
                pass

        if uid:
            passed_config = config.copy()
            try:
                with open(f"results/configs/{uid}.yaml", "r") as f:
                    config = yaml.safe_load(f)
            except FileNotFoundError:
                logging.error(f"Configuration file for UID {uid} not found.")
                return

            # Set start time to later to "continue" the training
            original_start_time = config.get("start_time")
            new_start_time = original_start_time + timedelta(
                minutes=config["training_steps"]
            )
            config["simulation_start_time"] = new_start_time
            config["uid"] = uid
            config["num_initial_random_steps"] = 0
            config["performed_training_steps"] = config["training_steps"]
            config["training_steps"] += passed_config["training_steps"]

        # Algorithm choice
        algorithm_choice = self.algorithm_dropdown.currentText()
        if algorithm_choice:
            if not config.get("algorithm") or algorithm_choice != "Priorities":
                config["algorithm"] = algorithm_choice

        # Scenario choice
        scenario = self.scenario_dropdown.currentText()
        try:
            with open(f"data_scenarios/{scenario}.yaml", "r") as f:
                scenario = yaml.safe_load(f)
        except Exception as e:
            logging.error(f"Could not load scenario: {e}")
            return

        # Update the config with the scenario
        config["data_config"] = scenario

        # Training steps
        if self.training_steps.isVisible():
            if (
                not config.get("training_steps")
                or self.training_steps.value() != 100000
            ):
                config["training_steps"] = self.training_steps.value()

        if self.chunk_size.isVisible():
            if not config.get("chunk_size") or self.chunk_size.value() != 10000:
                config["chunk_size"] = self.chunk_size.value()

        # Extractor type
        config["extractor_type"] = self.extractor_type_dropdown.currentText()

        # Subreward scaling factors
        selected_subrewards = {
            name: {
                "active": True,
                "scaling_factor": self.subreward_scalings[name].value(),
            }
            for name, checkbox in self.subreward_checkboxes.items()
            if checkbox.isChecked()
        }
        selected_subrewards.update(config.get("subrewards", {}))
        config["subrewards"] = selected_subrewards

        # Start time some minute in the first 4 months of 2025
        if "start_time" not in config:
            start_time = datetime(2025, 1, 1, tzinfo=ZoneInfo("UTC"))
            random_minutes = random.randint(0, 4 * 30 * 24 * 60)
            start_time += timedelta(minutes=random_minutes)
            config["start_time"] = start_time
            config["simulation_start_time"] = start_time

        self.config = config

    def validate(self):
        try:
            e = validate_config(self.config)
        except ValueError as e:
            return False, str(e)
        return e == "Configuration is valid", e<|MERGE_RESOLUTION|>--- conflicted
+++ resolved
@@ -63,20 +63,14 @@
         # DEFAULT CONFIG CHECKBOX
         layout.addWidget(QLabel("Select configuration:"))
         self.config_dropdown = QComboBox()
-
         config_files = [
             f.replace(".yaml", "")
             for f in os.listdir("configs/")
             if f.endswith(".yaml")
         ]
-<<<<<<< HEAD
         # config_files.sort(key=lambda x: "dreamer" not in x.lower())
-=======
-        #config_files.sort(key=lambda x: "dreamer" not in x.lower())
->>>>>>> 32b014f0
 
         self.config_dropdown.addItems(config_files)
-
         layout.addWidget(self.config_dropdown)
 
         # SCENARIO DROPDOWN
