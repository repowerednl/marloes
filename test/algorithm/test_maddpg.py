import unittest
from unittest.mock import mock_open, patch

import pandas as pd

from marloes.algorithms.base import AlgorithmType
from marloes.algorithms.maddpg import MADDPG


def get_new_config():  # function to return a new configuration, pop caused issues
    return {
        "algorithm": "maddpg",
        "epochs": 100,
        "agents": [
            {
                "type": "demand",
                "scale": 1.5,
                "profile": "Farm",
            },
            {
                "type": "solar",
                "AC": 900,
                "DC": 1000,
                "orientation": "EW",
            },
            {
                "type": "battery",
                "energy_capacity": 1000,
                "efficiency": 0.9,
                "power": 100,
            },
        ],
        # no grid agent should default to name="Grid", max_power_in and max_power_out should be inf
    }


<<<<<<< HEAD
class TestMADDPG(unittest.TestCase):
    @patch("marloes.agents.solar.read_series", return_value=pd.Series())
    @patch("marloes.agents.demand.read_series", return_value=pd.Series())
    @patch("simon.assets.supply.Supply.load_default_state")
    @patch("simon.assets.demand.Demand.load_default_state")
    def setUp(self, *mocks) -> None:
        # mock yaml.dump and open to avoid writing to disk
        with patch("marloes.results.saver.Saver._save_config_to_yaml") and patch(
            "marloes.results.saver.Saver._update_simulation_number", return_value=0
        ):
            self.alg = MADDPG(config=get_new_config())
            self.alg_saving = MADDPG(config=get_new_config(), save_energy_flows=True)
=======
# TODO: re-add this when the MADDPG algorithm is implemented
# class TestMADDPG(unittest.TestCase):
#     @patch("marloes.agents.solar.read_series", return_value=pd.Series())
#     @patch("marloes.agents.demand.read_series", return_value=pd.Series())
#     @patch("simon.assets.supply.Supply.load_default_state")
#     @patch("simon.assets.demand.Demand.load_default_state")
#     def setUp(self, *mocks) -> None:
#         self.alg = MADDPG(config=get_new_config())
>>>>>>> 8070f0de

#     def test_init(self):
#         # no saving
#         self.assertEqual(self.alg.epochs, 100)
#         self.assertEqual(len(self.alg.environment.agents), 3)
#         self.assertEqual(self.alg.algorithm, AlgorithmType.MADDPG)

#     def test_agent_types(self):
#         # check if the agents are of the right type
#         self.assertEqual(len(self.alg.environment.agents), 3)
#         self.assertEqual(
#             [agent.__class__.__name__ for agent in self.alg.environment.agents],
#             ["DemandAgent", "SolarAgent", "BatteryAgent"],
#         )
#         self.assertEqual(self.alg.environment.grid.asset.name, "Grid")

#     def test_grid(self):
#         # check if the grid agent is correctly initialized (default)
#         grid = self.alg.environment.grid
#         self.assertEqual(grid.asset.name, "Grid")
#         self.assertEqual(grid.asset.max_power_in, float("inf"))
#         self.assertEqual(grid.asset.max_power_out, float("inf"))<|MERGE_RESOLUTION|>--- conflicted
+++ resolved
@@ -33,21 +33,6 @@
         # no grid agent should default to name="Grid", max_power_in and max_power_out should be inf
     }
 
-
-<<<<<<< HEAD
-class TestMADDPG(unittest.TestCase):
-    @patch("marloes.agents.solar.read_series", return_value=pd.Series())
-    @patch("marloes.agents.demand.read_series", return_value=pd.Series())
-    @patch("simon.assets.supply.Supply.load_default_state")
-    @patch("simon.assets.demand.Demand.load_default_state")
-    def setUp(self, *mocks) -> None:
-        # mock yaml.dump and open to avoid writing to disk
-        with patch("marloes.results.saver.Saver._save_config_to_yaml") and patch(
-            "marloes.results.saver.Saver._update_simulation_number", return_value=0
-        ):
-            self.alg = MADDPG(config=get_new_config())
-            self.alg_saving = MADDPG(config=get_new_config(), save_energy_flows=True)
-=======
 # TODO: re-add this when the MADDPG algorithm is implemented
 # class TestMADDPG(unittest.TestCase):
 #     @patch("marloes.agents.solar.read_series", return_value=pd.Series())
@@ -56,7 +41,7 @@
 #     @patch("simon.assets.demand.Demand.load_default_state")
 #     def setUp(self, *mocks) -> None:
 #         self.alg = MADDPG(config=get_new_config())
->>>>>>> 8070f0de
+
 
 #     def test_init(self):
 #         # no saving
