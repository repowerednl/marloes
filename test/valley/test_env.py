--- conflicted
+++ resolved
@@ -4,12 +4,7 @@
 from zoneinfo import ZoneInfo
 from freezegun import freeze_time
 import pandas as pd
-<<<<<<< HEAD
-
 from simon.solver import Model
-=======
-import pytest
->>>>>>> 1f598724
 from marloes.agents.demand import DemandAgent
 from marloes.agents.solar import SolarAgent
 from marloes.agents.battery import BatteryAgent
