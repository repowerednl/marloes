--- conflicted
+++ resolved
@@ -273,12 +273,5 @@
         self.assertIsInstance(network.input, torch.nn.Sequential)
         self.assertIsInstance(network.hidden, torch.nn.ModuleList)
         # hidden should contain the recurrent layer
-<<<<<<< HEAD
-        self.assertIsInstance(network.hidden[0], torch.nn.RNN)
-        self.assertIsInstance(network.output, torch.nn.Sequential)
-=======
         self.assertIsInstance(network.hidden[0], torch.nn.GRU)
-        self.assertIsInstance(network.output, torch.nn.Sequential)
-        # loss should be MSELoss()
-        self.assertIsInstance(network.loss, torch.nn.MSELoss)
->>>>>>> 7772f35b
+        self.assertIsInstance(network.output, torch.nn.Sequential)