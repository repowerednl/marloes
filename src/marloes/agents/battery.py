--- conflicted
+++ resolved
@@ -34,9 +34,6 @@
             "degradation_function": degradation_function,
         }
 
-<<<<<<< HEAD
-    def act(self, action: float):
-=======
     @staticmethod
     def merge_configs(default_config: dict, config: dict) -> dict:
         """Merge the default configuration with user-provided values."""
@@ -53,8 +50,7 @@
 
         return merged_config
 
-    def act(self):
->>>>>>> 66ead19f
+    def act(self, action: float):
         pass
 
     def observe(self):
