--- conflicted
+++ resolved
@@ -116,13 +116,10 @@
                     # get the action from the model state
                     s = torch.cat([h_t, z_t], dim=-1)
                     a_t = actor(s).sample()
-<<<<<<< HEAD
-=======
 
                     # Store the imagined states, actions and rewards
                     imagined["states"].append(s)
                     imagined["actions"].append(a_t)
->>>>>>> 3e795a33
 
                     # Get h_t from sequence model (transition)
                     h_t, z_t, _ = self.rssm.forward(h_t, z_t, a_t)
