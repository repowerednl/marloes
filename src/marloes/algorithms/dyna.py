import torch

<<<<<<< HEAD
from marloes.algorithms import SAC, BaseAlgorithmV2
=======
from marloes.algorithms import BaseAlgorithm
>>>>>>> a95caebc


class Dyna(BaseAlgorithm):
    """
    Dyna algorithm that combines model-based and model-free reinforcement learning.
    """

    __name__ = "Dyna"

    def __init__(self, config: dict):
        """
        Initializes the Dyna algorithm.
        """
        super().__init__(config)
        self.world_model = None  # Placeholder for the world model
        self.SAC = SAC(config)

        # Dyna specific parameters
        self.model_update_frequency = self.config.get("model_update_frequency", 100)
        self.k = self.config.get("k", 10)  # Model rollout horizon; planning steps
        self.model_updates_per_step = self.config.get("model_updates_per_step", 10)
        self.real_sample_ratio = self.config.get("real_sample_ratio", 0.5)

    def get_actions(self, state: dict) -> dict:
        """
        Generates actions based on the current observation using the SAC agent.
        """
        # Convert state to tensor
        # TODO: Implement state conversion to tensor if needed

        # Get actions from the SAC agent
        actions = self.SAC.act(state)
        return actions

    def perform_training_steps(self, step: int) -> None:
        """
        Performs the training steps for the Dyna algorithm, containing the following:
        1. Update the world model with real experiences.
        2. Generate synthetic experiences using the world model.
        3. Update the model (SAC) with both real and synthetic experiences.
        """
        # 1. Update world model (with real experiences only)
        # --------------------
        if step % self.model_update_frequency == 0 and step != 0:
            # Sample from real experiences
            real_batch = self.real_RB.sample(self.batch_size)

            # Update the world model with this batch
            self.world_model.update(real_batch)

        # 2. Generate synthetic experiences with the world model
        # --------------------
        # Get starting points for synthetic rollouts
        synthetic_states = self.real_RB.sample(self.batch_size)

        for _ in range(self.k):
            # Generate synthetic actions TODO: decide if random or policy
            synthetic_actions = self.sample_actions(self.environment.agent_dict)

            # Use the world model to predict next state and reward
            synthetic_next_states, synthetic_rewards = self.world_model.predict(
                synthetic_states, synthetic_actions
            )

            # Store synthetic experiences, one by one
            for i in range(self.batch_size):
                _state = {key: val[i] for key, val in synthetic_states.items()}
                _actions = {key: val[i] for key, val in synthetic_actions.items()}
                _rewards = {key: val[i] for key, val in synthetic_rewards.items()}
                _next_state = {
                    key: val[i] for key, val in synthetic_next_states.items()
                }
                self.model_RB.push(_state, _actions, _rewards, _next_state)

            synthetic_states = synthetic_next_states

        # 3. Update the model (SAC) with real and synthetic experiences
        # --------------------
        for _ in range(self.model_updates_per_step):
            # Sample from both real and synthetic experiences
            real_batch = self.real_RB.sample(self.batch_size * self.real_sample_ratio)
            synthetic_batch = self.model_RB.sample(
                self.batch_size * (1 - self.real_sample_ratio)
            )

            # Combine batches
            combined_batch = self._combine_batches(real_batch, synthetic_batch)

            # Update the model (SAC) with the combined batch
            self.SAC.update(combined_batch)

    @staticmethod
    def _combine_batches(real_batch, synthetic_batch):
        """
        Combines real and synthetic batches for training.
        """
        combined_batch = {}
        for key in real_batch.keys():
            # Concatenate the corresponding tensors along the 0th dimension.
            combined_batch[key] = torch.cat(
                [real_batch[key], synthetic_batch[key]], dim=0
            )
        return combined_batch<|MERGE_RESOLUTION|>--- conflicted
+++ resolved
@@ -1,10 +1,6 @@
 import torch
 
-<<<<<<< HEAD
-from marloes.algorithms import SAC, BaseAlgorithmV2
-=======
-from marloes.algorithms import BaseAlgorithm
->>>>>>> a95caebc
+from marloes.algorithms import BaseAlgorithm, SAC
 
 
 class Dyna(BaseAlgorithm):
