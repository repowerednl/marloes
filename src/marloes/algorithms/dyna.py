import numpy as np
import torch

from marloes.agents.battery import BatteryAgent
from marloes.util import timethis

from .base import BaseAlgorithm
from .SAC import SAC
from .MASAC import MultiAgentSAC
from marloes.networks.simple_world_model.world_model import WorldModel


class Dyna(BaseAlgorithm):
    """
    Dyna algorithm that combines model-based and model-free reinforcement learning.
    """

    __name__ = "Dyna"

    def __init__(self, config: dict, evaluate: bool = False):
        """
        Initializes the Dyna algorithm.

        Args:
            config (dict): Configuration dictionary containing:
                - "world_model_update_frequency" (int): Frequency of world model updates.
                - "k" (int): Model rollout horizon; planning steps.
                - "model_updates_per_step" (int): Number of model updates per step.
                - "real_sample_ratio" (float): Ratio of real to synthetic samples.
        """
        super().__init__(config, evaluate)
        self.world_model = WorldModel(self.config, self.device).to(self.device)
        dyna_config = config.get("dyna", {})

        # Use MultiAgentSAC if sCTCE is enabled
        if dyna_config.get("sCTCE", False):
            self.sac = MultiAgentSAC(self.config, device=self.device)
        else:
            self.sac = SAC(self.config, device=self.device)

        # Dyna specific parameters
        self.world_model_update_frequency = dyna_config.get(
            "world_model_update_frequency", 100
        )
        self.k = dyna_config.get("k", 10)  # Model rollout horizon; planning steps
        self.updates_per_step = dyna_config.get("updates_per_step", 10)
        self.real_sample_ratio = dyna_config.get("real_sample_ratio", 0.5)
        self.update_interval = dyna_config.get("update_interval", 100)

        # Specify networks to be saved
        self.track_networks()

    def track_networks(self):
        self.networks = {
            "critic_1_network": self.sac.critic_1_network.state_dict(),
            "critic_1_optimizer": self.sac.critic_1_optimizer.state_dict(),
            "critic_2_network": self.sac.critic_2_network.state_dict(),
            "critic_2_optimizer": self.sac.critic_2_optimizer.state_dict(),
            "value_network": self.sac.value_network.state_dict(),
            "value_optimizer": self.sac.value_optimizer.state_dict(),
            "target_value_network": self.sac.target_value_network.state_dict(),
            "log_alpha": self.sac.log_alpha,
            "alpha_optimizer": self.sac.alpha_optimizer.state_dict(),
            "world_model_network": self.world_model.state_dict(),
            "world_model_optimizer": self.world_model.optimizer.state_dict(),
        }
        # Extend with actor networks if MultiAgentSAC is used
        if isinstance(self.sac, MultiAgentSAC):
            for i, (actor_network, actor_optimizer) in enumerate(
                zip(self.sac.actors, self.sac.actor_optimizers)
            ):
                self.networks[f"actor_{i}_network"] = actor_network.state_dict()
                self.networks[f"actor_{i}_optimizer"] = actor_optimizer.state_dict()
        else:
            self.networks["actor_network"] = self.sac.actor_network.state_dict()
            self.networks["actor_optimizer"] = self.sac.actor_optimizer.state_dict()

    def get_actions(self, state: dict, deterministic: bool = False) -> dict:
        """
        Generates actions based on the current observation using the SAC agent.

        Args:
            state (dict): Current state of the environment.

        Returns:
            dict: Actions to take in the environment.
        """
        # Handle single and multiple states
        single = False
        if isinstance(state, dict):
            states = [state]
            single = True
        else:
            states = state

        # Convert state to tensor
        state_tensors = torch.stack(
            [self.real_RB.dict_to_tens(state) for state in states]
        ).to(self.device)

        # Get actions from the SAC agent
        actions = self.sac.act(state_tensors, deterministic=deterministic)

        # Convert actions back to the original format
        action_list = actions.cpu().tolist()
        keys = list(self.environment.trainable_agent_dict.keys())
        batched = [
            {keys[i]: action_list[b][i] for i in range(len(keys))}
            for b in range(len(action_list))
        ]
<<<<<<< HEAD
        if single:
            return batched[0], None
        else:
            return batched, None
=======

        return batched[0] if single else batched
>>>>>>> 62d1431f

    def perform_training_steps(self, step: int) -> dict[str, float]:
        """
        Performs the training steps for the Dyna algorithm, containing the following:
        1. Update the world model with real experiences.
        2. Generate synthetic experiences using the world model.
        3. Update the model (SAC) with both real and synthetic experiences.

        Args:
            step (int): Current training step.

        Returns:
            dict: Dictionary containing the losses of SAC and world model.
        """
        # Check if the update interval is reached
        if step % self.update_interval != 0 and step > 0:
            return {
                "world_model_loss": self.world_model.loss,
                "sac_value_loss": np.mean(self.sac.loss_value),
                "sac_critic_1_loss": np.mean(self.sac.loss_critic_1),
                "sac_critic_2_loss": np.mean(self.sac.loss_critic_2),
                "sac_actor_loss": np.mean(self.sac.loss_actor),
                "mean_q": np.mean(self.sac.mean_q),
                "sac_alpha": np.mean(self.sac.alphas),
            }

        # 1. Update world model (with real experiences only)
        # --------------------
        if step % self.world_model_update_frequency == 0 and step != 0:
            # Sample from real experiences
            real_batch = self.real_RB.sample(self.batch_size, flatten=False)

            # Update the world model with this batch
            self.world_model.update(real_batch, self.device)

        # 2. Generate synthetic experiences with the world model
        # --------------------
        # Get starting points for synthetic rollouts
        sample = self.real_RB.sample(self.batch_size, flatten=False)
        synthetic_states = [transition.state for transition in sample]

        for _ in range(self.k):
            # Generate synthetic actions TODO: decide if random or policy
            synthetic_actions = [
                self.sample_actions(self.environment.trainable_agent_dict)
                for _ in range(self.batch_size)
            ]
            # Use policy actions
            # synthetic_actions = self.get_actions(synthetic_states)

            # Use the world model to predict next state and reward
            synthetic_next_states, synthetic_rewards = self.world_model.predict(
                synthetic_states, synthetic_actions, device=self.device
            )

            # Store synthetic experiences
            for i in range(self.batch_size):
                self.model_RB.push(
                    synthetic_states[i],
                    synthetic_actions[i],
                    synthetic_rewards[i],
                    synthetic_next_states[i],
                )

            synthetic_states = synthetic_next_states

        # 3. Update the model (SAC) with real and synthetic experiences
        # --------------------
        self.sac._init_losses(self.updates_per_step)  # Reset loss tracking
        for _ in range(self.updates_per_step):
            # Sample from both real and synthetic experiences; SAC uses flattened batches
            real_batch = self.real_RB.sample(
                int(self.batch_size * self.real_sample_ratio), flatten=True
            )
            if self.real_sample_ratio != 1:
                synthetic_batch = self.model_RB.sample(
                    int(self.batch_size * (1 - self.real_sample_ratio)), flatten=True
                )

                # Combine batches
                combined_batch = self._combine_batches(real_batch, synthetic_batch)
            else:
                combined_batch = real_batch

            # Update the model (SAC) with the combined batch
            self.sac.update(combined_batch)

        return {
            "world_model_loss": self.world_model.loss,
            "sac_value_loss": np.mean(self.sac.loss_value),
            "sac_critic_1_loss": np.mean(self.sac.loss_critic_1),
            "sac_critic_2_loss": np.mean(self.sac.loss_critic_2),
            "sac_actor_loss": np.mean(self.sac.loss_actor),
            "mean_q": np.mean(self.sac.mean_q),
            "sac_alpha": np.mean(self.sac.alphas),
        }

    @staticmethod
    def _combine_batches(real_batch, synthetic_batch):
        """
        Combines real and synthetic batches for training.

        Args:
            real_batch (dict): Real batch of experiences.
            synthetic_batch (dict): Synthetic batch of experiences.

        Returns:
            dict: Combined batch of experiences.
        """
        combined_batch = {}
        for key in real_batch.keys():
            # Concatenate the corresponding tensors along the 0th dimension.
            combined_batch[key] = torch.cat(
                [real_batch[key], synthetic_batch[key]], dim=0
            )
        return combined_batch<|MERGE_RESOLUTION|>--- conflicted
+++ resolved
@@ -108,15 +108,7 @@
             {keys[i]: action_list[b][i] for i in range(len(keys))}
             for b in range(len(action_list))
         ]
-<<<<<<< HEAD
-        if single:
-            return batched[0], None
-        else:
-            return batched, None
-=======
-
-        return batched[0] if single else batched
->>>>>>> 62d1431f
+        return (batched[0], None) if single else (batched, None)
 
     def perform_training_steps(self, step: int) -> dict[str, float]:
         """
