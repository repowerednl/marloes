from .base import BaseAlgorithm
from marloes.networks.dreamer.WorldModel import WorldModel
from marloes.networks.dreamer.ActorCritic import ActorCritic
from marloes.data.replaybuffer import ReplayBuffer
from marloes.networks.util import dict_to_tens

import random
from torch.optim import Adam
import torch
import logging


class Dreamer(BaseAlgorithm):
    __name__ = "Dreamer"

    def __init__(self, config: dict):
        """
        Initializes the Dreamer algorithm working with the WorldModel.
        """
        super().__init__(config)
        self._initialize_world_model()
        self._initialize_actor_critic()
        self.update_interval = self.config.get("update_interval", 100)
        self.previous = None
        self.horizon = 16

    def _initialize_world_model(self):
        """
        Initializes the WorldModel with observation and action shapes.
        """
        self.world_model = WorldModel(
            observation_shape=self.environment.observation_space,
            action_shape=self.environment.action_space,
        )

    def _initialize_actor_critic(self):
        """
        Initializes the actor and critic networks.
        """
        input_size = (
            self.world_model.rssm.hidden_size + self.world_model.rssm.latent_state_size
        )
        self.actor_critic = ActorCritic(
            input=input_size, output=self.environment.action_space[0]
        )

    def _init_previous(self):
        """
        Initializes the previous state for the algorithm.
        """
        self.previous = {
            "h_t": self.world_model.rssm._init_state(1)[-1].squeeze(0),
            "z_t": torch.zeros(1, self.world_model.rssm.latent_state_size),
            "a_t": torch.zeros(1, self.environment.action_space[0]),
        }

    def get_actions(self, observations):
        """
        Computes actions based on the current observations and model state.
        """
        if not self.previous:
            self._init_previous()
<<<<<<< HEAD
=======
        # set world_model to eval mode
        # set actor_critic to eval mode
>>>>>>> b946011d
        with torch.no_grad():
            # Step 1: Get the recurrent state (based on previous state)  #
            # ---------------------------------------------------------- #
            h_t, _, _ = self.world_model.rssm.forward(
                self.previous["h_t"], self.previous["z_t"], self.previous["a_t"]
            )
<<<<<<< HEAD
            h_t = h_t[-1].squeeze(0).squeeze(0)
=======
            h_t = h_t[-1].squeeze(0)
>>>>>>> b946011d

            # Step 2: Get the latent state (based on current obs and h_t)  #
            # ------------------------------------------------------------ #
            x = torch.cat([observations, h_t], dim=-1)
            z_t, _ = self.world_model.rssm.encoder(x)

            # Step 3: Get the action (based on the model state)  #
            # -------------------------------------------------- #
            s = torch.cat([h_t, z_t], dim=-1)
            actions = self.actor_critic.act(s)

            # Step 4: Update the previous state with the current state  #
            # -------------------------------------------------- #
            self.previous["h_t"] = h_t
            self.previous["z_t"] = z_t
            self.previous["a_t"] = actions

            return {
                agent_id: actions[i]
                for i, agent_id in enumerate(self.environment.agent_dict.keys())
            }

    def perform_training_steps(self, step: int):
        """
        Executes a training step for the Dreamer algorithm.
        1. The world model is updated with real observations and actions.
        2. The actor-critic model is updated with imagined trajectories and real trajectories.
        """
        if step % self.update_interval != 0 and step > 0:
            return
        # set world_model to train mode
        # set actor_critic to train mode

        # | --------------------------------------------------- |#
        # | Step 1: Get a sample from the replay buffer         |#
        # |  - should be a sample of sequences (size=horizon)   |#
        # | --------------------------------------------------- |#
        real_sample = self.real_RB.sample(
            self.batch_size, self.horizon
        )  # sequence = size horizon

        # | ----------------------------------------------------- |#
        # | Step 2: Update the world model with real interactions |#
        # | ----------------------------------------------------- |#
        worldmodel_losses = self.world_model.learn(real_sample)
        print(worldmodel_losses)

        # | ----------------------------------------------------- |#
        # | Step 3: Imagine trajectories for ActorCritic learning |#
        # |  - Sample starting point from the replay buffer       |#
        # |  - Pass Actor to the imagine function in WorldModel   |#
        # |  - Should return a batch of imagined sequences        |#
        # | ----------------------------------------------------- |#
        starting_points = self.real_RB.sample(self.batch_size)
        imagined_sequences = self.world_model.imagine(
            starting_points["state"], self.actor_critic, self.horizon
        )
        print(imagined_sequences)

        # | ------------------------------------- |#
        # | Step 4: Update the actor-critic model |#
        # | ------------------------------------- |#
        # Only update with imagined trajectories
        # (updating with real trajectories should be implemented for:
        # - environments where the reward is tricky to predict)

        actorcritic_losses = self.actor_critic.learn(imagined_sequences)
        print(actorcritic_losses)

        # | ----------------------------------------------------- |#
        # | Step 5: Save the losses                               |#
        # | ----------------------------------------------------- |#
        # to Extractor here?
        # returning losses to Base Algorithm might be cleaner
        return {
            "world": worldmodel_losses,
            "actorcritic": actorcritic_losses,
        }<|MERGE_RESOLUTION|>--- conflicted
+++ resolved
@@ -60,22 +60,15 @@
         """
         if not self.previous:
             self._init_previous()
-<<<<<<< HEAD
-=======
         # set world_model to eval mode
         # set actor_critic to eval mode
->>>>>>> b946011d
         with torch.no_grad():
             # Step 1: Get the recurrent state (based on previous state)  #
             # ---------------------------------------------------------- #
             h_t, _, _ = self.world_model.rssm.forward(
                 self.previous["h_t"], self.previous["z_t"], self.previous["a_t"]
             )
-<<<<<<< HEAD
-            h_t = h_t[-1].squeeze(0).squeeze(0)
-=======
             h_t = h_t[-1].squeeze(0)
->>>>>>> b946011d
 
             # Step 2: Get the latent state (based on current obs and h_t)  #
             # ------------------------------------------------------------ #
