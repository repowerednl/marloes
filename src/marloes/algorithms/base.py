import logging
from abc import ABC, abstractmethod
import random
import time
import torch

from marloes.agents.battery import BatteryAgent
from marloes.results.saver import Saver
from marloes.valley.env import EnergyValley
from marloes.data.replaybuffer import ReplayBuffer


class BaseAlgorithm(ABC):
    """
    Abstract base class for energy optimization algorithms.
    """

    # Registry for all subclasses of BaseAlgorithm
    _registry = {}

    def __init__(self, config: dict, evaluate: bool = False) -> None:
        """
        Initializes the algorithm with a configuration dictionary.
        """
        logging.info(
            f"Initializing {self.__class__.__name__} algorithm and setting up the environment..."
        )

        # Initialize the Saver, environment, and device
        self.saver = Saver(config=config, evaluate=evaluate)
        self.environment = EnergyValley(config, self.__class__.__name__)

        # Update config with environment parameters
        config["state_dim"] = self.environment.state_dim[0]
        config["action_dim"] = self.environment.action_dim[0]
        config["global_dim"] = self.environment.global_dim[0]
        config["agents_scalar_dim"] = self.environment.agents_scalar_dim
        config["forecasts"] = self.environment.forecasts

        self.config = config
        self.device = torch.device(
            "mps" if torch.backends.mps.is_available() else "cpu"
        )
        self.device = torch.device("cpu")
        if self.device.type == "cpu":
            logging.warning(
                "MPS is not available. Using CPU for computations. Performance may be slower."
            )

        # General settings
        self.chunk_size = config.get("chunk_size", 10000)
        training_steps = config.get("training_steps", 100000)
        performed_training_steps = config.get("performed_training_steps", 0)
        self.training_steps = training_steps - performed_training_steps
        self.eval_steps = config.get("eval_steps", 0)
        num_initial_random_steps = config.get("num_initial_random_steps", 0)
        self.batch_size = config.get("batch_size", 128)
        self.num_initial_random_steps = max(
            num_initial_random_steps, self.batch_size
        )  # Ensure batch size is not larger than initial random steps

        # Initialize ReplayBuffers
        replay_buffer_config = config.get("replay_buffers", {})
        self.real_RB = ReplayBuffer(
            capacity=replay_buffer_config.get("real_capacity", 1000),
            device=self.device,
        )
        try:
            self.model_RB = ReplayBuffer(
                capacity=replay_buffer_config.get("model_capacity", 1000),
                device=self.device,
            )
        except KeyError:
            self.model_RB = None

        # Save losses
        self.losses = {}
        self.normalize = True
        self.networks = {}

    def __init_subclass__(cls, **kwargs):
        super().__init_subclass__(**kwargs)
        BaseAlgorithm._registry[cls.__name__] = cls

    def eval(self) -> None:
        """
        Executes the evaluation process for the algorithm.

        This method can be overridden by subclasses for algorithm-specific behavior.
        """
        logging.info("Starting evaluation process...")
        state, infos = self.environment.reset()

        # Main testing loop
        for step in range(self.eval_steps):
            if step % (self.eval_steps // 100) == 0:
                logging.info(f"Reached step {step}/{self.eval_steps}...")

            # Get actions from the algorithm
            actions = self.get_actions(state, deterministic=True)

            next_state, reward, dones, infos = self.environment.step(
                actions=actions,
                loss_dict=self.losses,
                normalize=self.normalize,
            )

            state = next_state

            if self.chunk_size != 0 and step % self.chunk_size == 0 and step != 0:
                logging.info("Saving intermediate results and resetting extractor...")
                self.saver.save(extractor=self.environment.extractor)
                self.environment.extractor.clear()

        self.saver.final_save(self.environment.extractor)
        logging.info("Evaluation process completed.")

    def train(self) -> None:
        """
        Executes the training process for the algorithm.

        This method can be overridden by subclasses for algorithm-specific behavior.
        """
        # Initialization
        logging.info("Starting training process...")
        state, infos = self.environment.reset()

        # Main training loop
        for step in range(self.training_steps):
            if step % (self.training_steps // 100) == 0:
                logging.info(f"Reached step {step}/{self.training_steps}...")

            # 1. Collect data from environment
            # --------------------
            if step < self.num_initial_random_steps:
                # Initially do random actions for exploration
                actions = self.sample_actions(self.environment.agent_dict)
                info = {}
            else:
                # Get actions from the algorithm
                actions, info = self.get_actions(state)
            next_state, reward, dones, infos = self.environment.step(
                actions=actions,
                loss_dict=self.losses,
                normalize=self.normalize,
            )

            # Store (real) experiences
            self.real_RB.push(state, actions, reward, next_state, info)

            state = next_state

            # 2. Perform algorithm-specific training steps
            # --------------------
            if step > self.num_initial_random_steps:
                self.losses = self.perform_training_steps(step)
            # Any time a chunk is "full", it should be saved
            if self.chunk_size != 0 and step % self.chunk_size == 0 and step != 0:
                logging.info("Saving intermediate results and resetting extractor...")
                self.saver.save(extractor=self.environment.extractor)
                # clear the extractor
                self.environment.extractor.clear()

        # Save the final results and TODO: model
<<<<<<< HEAD
        logging.info(
            f"Training finished at {self.environment.agents[0].asset.state.time}. Saving results for uid: {self.saver.uid}..."
        )
        self.saver.final_save(self.environment.extractor)
=======
        logging.info("Training finished. Saving results...")
        self.saver.final_save(self.environment.extractor, self.networks)
>>>>>>> 62d1431f

        logging.info("Training process completed.")

    @abstractmethod
    def get_actions(self, state, deterministic: bool = False) -> dict:
        """
        Generates actions based on the current observation.

        Returns:
            dict: Actions to take in the environment.
        """
        pass

    @abstractmethod
    def perform_training_steps(self, step: int) -> dict[str, float]:
        """
        Placeholder for a single training step. To be overridden.
        Should return a dict with the losses of the (parts of) the model.
        """
        pass

    def load(self, uid: str) -> None:
        """
        Loads a parameter configuration from a file.
        TODO: Implement loading of model parameters.
        """
        pass

    @staticmethod
    def get_algorithm(
        name: str, config: dict, evaluate: bool = False
    ) -> "BaseAlgorithm":
        """
        Retrieve the correct subclass based on its name.
        """
        if name not in BaseAlgorithm._registry:
            raise ValueError(
                f"Algorithm '{name}' is not registered as a subclass of BaseAlgorithm."
            )
        if evaluate:
            return BaseAlgorithm._registry[name](config, evaluate=evaluate)
        else:
            return BaseAlgorithm._registry[name](config)

    def sample_actions(self, agent_dict: dict) -> dict:
        """
        Generates random actions for each agent in the environment.
        """
        return {agent_id: random.uniform(-1.0, 1.0) for agent_id in agent_dict.keys()}<|MERGE_RESOLUTION|>--- conflicted
+++ resolved
@@ -162,15 +162,10 @@
                 self.environment.extractor.clear()
 
         # Save the final results and TODO: model
-<<<<<<< HEAD
         logging.info(
             f"Training finished at {self.environment.agents[0].asset.state.time}. Saving results for uid: {self.saver.uid}..."
         )
-        self.saver.final_save(self.environment.extractor)
-=======
-        logging.info("Training finished. Saving results...")
         self.saver.final_save(self.environment.extractor, self.networks)
->>>>>>> 62d1431f
 
         logging.info("Training process completed.")
 
