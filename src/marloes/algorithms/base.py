--- conflicted
+++ resolved
@@ -135,10 +135,7 @@
             if step < self.num_initial_random_steps:
                 # Initially do random actions for exploration
                 actions = self.sample_actions(self.environment.trainable_agent_dict)
-<<<<<<< HEAD
-                info = {}
-=======
->>>>>>> 62d1431f
+                info = None
             else:
                 # Get actions from the algorithm
                 actions, info = self.get_actions(state)
@@ -165,13 +162,9 @@
                 self.environment.extractor.clear()
 
         # Save the final results and TODO: model
-<<<<<<< HEAD
         logging.info(
             f"Training finished at {self.environment.agents[0].asset.state.time}. Saving results for uid: {self.saver.uid}..."
         )
-=======
-        logging.info("Training finished. Saving results...")
->>>>>>> 62d1431f
         self.saver.final_save(self.environment.extractor, self.networks)
 
         logging.info("Training process completed.")
