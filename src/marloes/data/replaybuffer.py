--- conflicted
+++ resolved
@@ -67,16 +67,8 @@
         for b in range(batch_size):
             # randomly select a starting index
             start_idx = random.randint(0, max_idx)
-<<<<<<< HEAD
             sequence = [self.buffer[i] for i in range(start_idx, start_idx + horizon)]
             batch.append(self._convert_to_tensors(sequence))
-=======
-
-            sequence = [
-                self.buffer[i] for i in range(start_idx, start_idx + batch_size)
-            ]
-            batch.append(self.convert_to_tensors(sequence))
->>>>>>> 4dbd3b21
         return batch
 
     def convert_to_tensors(self, transitions):
