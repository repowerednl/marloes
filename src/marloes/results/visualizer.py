--- conflicted
+++ resolved
@@ -114,12 +114,8 @@
             if "actor" in metric.lower():
                 # min_y = min([series.min() for series in data_by_uid.values()])
                 for uid, series in data_by_uid.items():
-<<<<<<< HEAD
-                    data_by_uid[uid] = series - min_y + 0.01
-=======
                     data_by_uid[uid] = -series
 
->>>>>>> 08568117
         for uid, series in data_by_uid.items():
             fig.add_trace(
                 go.Scatter(
