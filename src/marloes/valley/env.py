"""
Environment that holds all necessary information for the Simulation, called EnergyValley
"""

import logging
from datetime import datetime, timedelta
from typing import Optional
from zoneinfo import ZoneInfo
import numpy as np
import torch

from ray.rllib.env.multi_agent_env import MultiAgentEnv
from simon.solver import Model

from marloes.agents import (
    Agent,
    BatteryAgent,
    CurtailmentAgent,
    DemandAgent,
    ElectrolyserAgent,
    GridAgent,
    SolarAgent,
    WindAgent,
)
from marloes.data.util import encode_datetime
from marloes.results.extractor import ExtensiveExtractor, Extractor
from marloes.data.replaybuffer import ReplayBuffer
from marloes.valley.rewards.reward import Reward


class EnergyValley(MultiAgentEnv):
    """
    Environment that holds all necessary information for the simulation.
    """

    AGENT_TYPE_MAP = {
        "battery": BatteryAgent,
        "electrolyser": ElectrolyserAgent,
        "demand": DemandAgent,
        "solar": SolarAgent,
        "wind": WindAgent,
    }
    EXTRACTOR_MAP = {
        "default": Extractor,
        "extensive": ExtensiveExtractor,
    }

    def __init__(self, config: dict, algorithm_type: str):
        """
        Initializes the environment, agents, and solver model.
        """
        super().__init__()
        self.start_time = datetime(2025, 1, 1, tzinfo=ZoneInfo("UTC"))
        self.time_stamp = self.start_time
        self.i = 0  # For efficiency, we keep track of the number of steps
        self.time_step = 60  # 1 minute in seconds

        self.agents: list[Agent] = []
        self.grid: Optional[GridAgent] = None
        self.model: Optional[Model] = None
        self.extractor: Extractor = self.EXTRACTOR_MAP[
            config.pop("extractor_type", "default")
        ]()
        self.reward = Reward(actual=True, **config.get("subrewards", {}))

        self._initialize_agents(config, algorithm_type)
        self._initialize_model(
            algorithm_type
        )  # Model has a graph (nx.DiGraph) with assets as nodes and edges as connections

        # For efficiency
        self.agent_dict = {agent.id: agent for agent in self.agents}
        self._state_cache = {agent.id: None for agent in self.agents}
        # is the hub ever done? Is life ever done? Is life a simulation?
        self._dones_cache = {agent.id: False for agent in self.agents}
        self._infos_cache = {agent.id: {} for agent in self.agents}

        # Add dims to the environment
        self.state_dim = ReplayBuffer.dict_to_tens(self._get_full_observation()).shape
        self.action_dim = torch.Size([len(self.agents)])
        self.global_dim = ReplayBuffer.dict_to_tens(self._get_global_context()).shape
        self.agents_scalar_dim = [
            len(state) for state in self._combine_states(False).values()
        ]
        self.forecasts = [agent.forecast is not None for agent in self.agents]

    def _initialize_agents(self, config: dict, algorithm_type: str) -> None:
        """
        Function to initialize all agents with the given configuration.
        Requires config with "agents" key (list of dicts), and "grid" key (dict).
        """
        logging.info("Adding agents to the environment...")

        # Add the grid agent and curtailment agent to agents
        self.grid = GridAgent(config=config.get("grid", {}), start_time=self.start_time)
        self.agents.append(self.grid)
        if algorithm_type == "Priorities":
            self.agents.append(CurtailmentAgent({}, self.start_time))

        for agent_config in config.get("agents", []):
            self._add_agent(agent_config)

    def _add_agent(self, agent_config: dict) -> None:
        """
        Adds an agent based on its type from the configuration.
        """
        agent_type = agent_config.pop("type", None)
        if agent_type not in self.AGENT_TYPE_MAP:
            raise ValueError(f"Unknown agent type: '{agent_type}'")

        agent_class = self.AGENT_TYPE_MAP[agent_type]
        self.agents.append(agent_class(agent_config, self.start_time))

    def _initialize_model(self, algorithm_type: str) -> None:
        """
        Function to initialize the Model imported from Simon.
        It adds all agents to the model, and dynamically adds priorities to agent connections.
        """
        logging.info("Constructing the networkx model...")
        self.model = Model()
        # Add agents to the model, temporarily add the grid agent and curtailment if algorithm is priorities
        for agent in self.agents:
            self.model.add_asset(agent.asset, self._get_targets(agent))
        # Remove the grid agent and curtailment if algorithm is priorities
        self.agents.pop(0)
        if algorithm_type == "Priorities":
            self.agents.pop(0)

    def _get_targets(self, agent: Agent) -> list[tuple[Agent, int]]:
        """
        Get the targets for a Supply/Flexible agent, Demand/Flexible/Grid agents are targets.
        A list of Tuple(Asset, Priority) with:
            - Demand Agents of priority 3
            - Flexible Agents of priority 2
            - Grid Agent of priority -1
            - Curtailment Agent (only for Solar and Wind) of priority 0
        """

        def can_supply(a):
            return isinstance(
                a, (SolarAgent, WindAgent, BatteryAgent, ElectrolyserAgent, GridAgent)
            )

        def is_target(supplier, target):
            """
            - CurtailmentAgent is a valid target only for SolarAgent and WindAgent.
            """
            if isinstance(target, CurtailmentAgent):
                return isinstance(supplier, (SolarAgent, WindAgent))
            return isinstance(
                target,
                (
                    DemandAgent,
                    BatteryAgent,
                    ElectrolyserAgent,
                    GridAgent,
                ),
            )

        return [
            (
                other_agent.asset,
                self._get_priority(type(agent), type(other_agent)),
            )
            for other_agent in self.agents
            if other_agent != agent
            and is_target(agent, other_agent)
            and can_supply(agent)
        ]

    @staticmethod
    def _get_priority(agent_type: type, target_agent_type: type) -> float:
        """
        Get the right priority map for the right algorithm.
        """
        if agent_type == GridAgent:
            return -1
        elif (agent_type in [ElectrolyserAgent, BatteryAgent]) and (
            target_agent_type in [ElectrolyserAgent, BatteryAgent]
        ):
            return -2
        else:
            priority_map = {
                DemandAgent: 3,
                BatteryAgent: 2,
                ElectrolyserAgent: 2,
                CurtailmentAgent: 0,
                GridAgent: -1,
            }
            return priority_map[target_agent_type]

    def _combine_states(self, include_forecast: bool = True) -> dict:
        """Function to combine all agents states into one observation"""
        for agent in self.agents:
            full_state = agent.get_state(self.i)
            # time is also in state, and is_fcr for battery is not relevant for now.
            relevant_state = {
                key: value
                for key, value in full_state.items()
                if key not in ["time", "is_fcr"]
                and (include_forecast or key != "forecast")
            }
            self._state_cache[agent.id] = relevant_state
        return self._state_cache

    def _get_global_context(self, normalize: bool = True) -> dict:
        """Function to get additional global information (market prices, etc.)"""
        if not normalize:
            current_month = self.time_stamp.month
            current_day = self.time_stamp.day
            current_hour = self.time_stamp.hour
            current_minute = self.time_stamp.minute
            return {
                "global_context": {
                    "month": current_month,
                    "day": current_day,
                    "hour": current_hour,
                    "minute": current_minute,
                }
            }
        else:
            # Use cyclical normalization for time
            return encode_datetime(self.time_stamp)

    def _get_full_observation(self, normalize: bool = True) -> dict:
        """Function to get the full observation (agent state + additional information)"""
        # TODO: Is the grid information added to the state?
        return self._combine_states() | self._get_global_context(normalize)

    def _calculate_reward(self):
        """Function to calculate the reward"""
        reward = self.reward.get(self.extractor)
        # once the reward is calculated, also save it to the extractor
        self.extractor.save_reward(reward)
        return reward

    def reset(self) -> tuple[dict, dict]:
        """
        Function should return the initial state.
        """
        for agent in self.agents:
            agent.asset.load_default_state(self.start_time)
        self.time_stamp = self.start_time
        return self._get_full_observation(), {agent.id: {} for agent in self.agents}

<<<<<<< HEAD
    def step(self, actions: dict, normalize: bool = True):
=======
    def step(self, actions: dict, loss_dict: dict | None = None):
>>>>>>> 3c59fe40
        """Function should return the observation, reward, done, info"""

        # Set setpoints for agents based on actions
        for agent_id, action in actions.items():
            self.agent_dict[agent_id].act(action, self.time_stamp)

        # Update the time_stamp and i
        self.time_stamp += timedelta(seconds=self.time_step)
        self.i += 1

        # Solve and step the model
        self.model.solve(self.time_step)
        self.model.step(self.time_step)

        # Update the electrolysers that have a slight loss of energy
        electrolysers = (
            agent for agent in self.agents if isinstance(agent, ElectrolyserAgent)
        )
        for electrolyser in electrolysers:
            electrolyser._loss_discharge()

        # Get full observation
        observations = self._get_full_observation(normalize)

        # Extract results and calculate next states
        self.extractor.from_model(self.model)
        self.extractor.from_observations(observations)
        if loss_dict is not None:
            self.extractor.store_loss(loss_dict)

        # All relevant information must be added to the extractor before this is called
        reward = self._calculate_reward()
        self.extractor.store_reward(reward)

        # Update the extractor
        self.extractor.update()

        # After the update, the ExtensiveExtractor needs the model again to save additional information
        self.extractor.add_additional_info_from_model(self.model)

<<<<<<< HEAD
        if normalize:
            observations = self._normalize_observations(observations)

        return observations, rewards, self._dones_cache, self._infos_cache

    def _normalize_observations(self, observations: dict):
        """
        Normalize the agent observations to a range of 0 to max_power.
        """
        for agent_id, agent_dict in observations.items():
            if agent_id.startswith("Global"):
                continue  # Skip global observations
            max_power = self.agent_dict[agent_id].asset.max_power_out
            if max_power == 0:
                # Demand agent; take max power in instead
                max_power = self.agent_dict[agent_id].asset.max_power_in

            for key, value in agent_dict.items():
                if key in ["degradation", "state_of_charge"]:
                    continue  # No need to normalize these values
                agent_dict[key] = value / max_power

        return observations
=======
        return observations, reward, self._dones_cache, self._infos_cache
>>>>>>> 3c59fe40
<|MERGE_RESOLUTION|>--- conflicted
+++ resolved
@@ -243,11 +243,9 @@
         self.time_stamp = self.start_time
         return self._get_full_observation(), {agent.id: {} for agent in self.agents}
 
-<<<<<<< HEAD
-    def step(self, actions: dict, normalize: bool = True):
-=======
-    def step(self, actions: dict, loss_dict: dict | None = None):
->>>>>>> 3c59fe40
+    def step(
+        self, actions: dict, loss_dict: dict | None = None, normalize: bool = True
+    ):
         """Function should return the observation, reward, done, info"""
 
         # Set setpoints for agents based on actions
@@ -288,11 +286,10 @@
         # After the update, the ExtensiveExtractor needs the model again to save additional information
         self.extractor.add_additional_info_from_model(self.model)
 
-<<<<<<< HEAD
         if normalize:
             observations = self._normalize_observations(observations)
 
-        return observations, rewards, self._dones_cache, self._infos_cache
+        return observations, reward, self._dones_cache, self._infos_cache
 
     def _normalize_observations(self, observations: dict):
         """
@@ -311,7 +308,4 @@
                     continue  # No need to normalize these values
                 agent_dict[key] = value / max_power
 
-        return observations
-=======
-        return observations, reward, self._dones_cache, self._infos_cache
->>>>>>> 3c59fe40
+        return observations