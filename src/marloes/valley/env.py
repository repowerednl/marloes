--- conflicted
+++ resolved
@@ -1,11 +1,8 @@
 """
 Environment that holds all necessary information for the Simulation, called EnergyValley
 """
-<<<<<<< HEAD
-=======
 from datetime import datetime
 from zoneinfo import ZoneInfo
->>>>>>> 6ead9ffd
 from marloes.agents.battery import BatteryAgent
 from marloes.agents.electrolyser import ElectrolyserAgent
 from marloes.agents.demand import DemandAgent
