--- conflicted
+++ resolved
@@ -230,11 +230,6 @@
     def _calculate_reward(self):
         """Function to calculate the reward"""
         reward = self.reward.get(self.extractor)
-<<<<<<< HEAD
-=======
-        # once the reward is calculated, also save it to the extractor
-        self.extractor.store_reward(reward)
->>>>>>> e8318d8b
         return reward
 
     def reset(self) -> tuple[dict, dict]:
